ROOT_DIR := $(shell git rev-parse --show-toplevel)

<<<<<<< HEAD
all: xdp_shutdown_in_userspace_test.o \
		xdp_authz_offload_test.o          \
		workload_sockops_test.o           \
		tc_mark_encrypt_test.o            \
		tc_mark_decrypt_test.o            \
		workload_cgroup_sock_test.o       
=======
.PHONY: all build-bpf-tests run clean
>>>>>>> 0847367f

all: build-bpf-tests

build-bpf-tests:
	@echo "Building BPF unit tests..."
	@bash $(ROOT_DIR)/test/bpf_ut/build_bpf_ut_tests.sh

run: build-bpf-tests
	@echo "Running BPF unit tests..."
	@cd $(ROOT_DIR)/test/bpf_ut/bpftest && go test -v ./...

WORKLOAD_CGROUP_SOCK_FLAGS = -I$(ROOT_DIR)/bpf/kmesh/ \
                            -I$(ROOT_DIR)/bpf/kmesh/probes \
                            -I$(ROOT_DIR)/bpf/kmesh/workload/include \
                            -I$(ROOT_DIR)/api/v2-c
workload_cgroup_sock_test.o: workload_cgroup_sock_test.c
	$(QUIET) $(CLANG) $(CLANG_FLAGS) $(WORKLOAD_CGROUP_SOCK_FLAGS) -c $< -o $@

clean:
	@echo "Cleaning build files..."
	@rm -f $(ROOT_DIR)/test/bpf_ut/*.o
	@rm -f $(ROOT_DIR)/test/bpf_ut/*.d<|MERGE_RESOLUTION|>--- conflicted
+++ resolved
@@ -1,15 +1,6 @@
 ROOT_DIR := $(shell git rev-parse --show-toplevel)
 
-<<<<<<< HEAD
-all: xdp_shutdown_in_userspace_test.o \
-		xdp_authz_offload_test.o          \
-		workload_sockops_test.o           \
-		tc_mark_encrypt_test.o            \
-		tc_mark_decrypt_test.o            \
-		workload_cgroup_sock_test.o       
-=======
 .PHONY: all build-bpf-tests run clean
->>>>>>> 0847367f
 
 all: build-bpf-tests
 
@@ -21,13 +12,6 @@
 	@echo "Running BPF unit tests..."
 	@cd $(ROOT_DIR)/test/bpf_ut/bpftest && go test -v ./...
 
-WORKLOAD_CGROUP_SOCK_FLAGS = -I$(ROOT_DIR)/bpf/kmesh/ \
-                            -I$(ROOT_DIR)/bpf/kmesh/probes \
-                            -I$(ROOT_DIR)/bpf/kmesh/workload/include \
-                            -I$(ROOT_DIR)/api/v2-c
-workload_cgroup_sock_test.o: workload_cgroup_sock_test.c
-	$(QUIET) $(CLANG) $(CLANG_FLAGS) $(WORKLOAD_CGROUP_SOCK_FLAGS) -c $< -o $@
-
 clean:
 	@echo "Cleaning build files..."
 	@rm -f $(ROOT_DIR)/test/bpf_ut/*.o
